--- conflicted
+++ resolved
@@ -15,21 +15,6 @@
 [dependencies]
 static_assertions = "1.1.0"
 serde = { version = "1.0.101", optional = true }
-<<<<<<< HEAD
-codec = { package = "parity-scale-codec", version = "1.3.6", default-features = false, features = ["derive"] }
-sp-std = { version = "2.0.0", default-features = false, path = "../../primitives/std" }
-# TWO_PHASE_NOTE:: ideally we should be able to get rid of this.
-sp-npos-elections = { version = "2.0.0", default-features = false, path = "../../primitives/npos-elections" }
-sp-io ={ version = "2.0.0", default-features = false, path = "../../primitives/io" }
-sp-runtime = { version = "2.0.0", default-features = false, path = "../../primitives/runtime" }
-sp-staking = { version = "2.0.0", default-features = false, path = "../../primitives/staking" }
-frame-support = { version = "2.0.0", default-features = false, path = "../support" }
-frame-system = { version = "2.0.0", default-features = false, path = "../system" }
-pallet-session = { version = "2.0.0", default-features = false, features = ["historical"], path = "../session" }
-pallet-authorship = { version = "2.0.0", default-features = false, path = "../authorship" }
-sp-election-providers = { version = "2.0.0", default-features = false, path = "../../primitives/election-providers" }
-sp-application-crypto = { version = "2.0.0", default-features = false, path = "../../primitives/application-crypto" }
-=======
 codec = { package = "parity-scale-codec", version = "2.0.0", default-features = false, features = ["derive"] }
 sp-std = { version = "3.0.0", default-features = false, path = "../../primitives/std" }
 # TWO_PHASE_NOTE:: ideally we should be able to get rid of this.
@@ -44,24 +29,12 @@
 sp-application-crypto = { version = "3.0.0", default-features = false, path = "../../primitives/application-crypto" }
 log = { version = "0.4.14", default-features = false }
 sp-election-providers = { version = "3.0.0", default-features = false, path = "../../primitives/election-providers" }
->>>>>>> e5e8197f
 
 # Optional imports for benchmarking
 frame-benchmarking = { version = "3.1.0", default-features = false, path = "../benchmarking", optional = true }
 rand_chacha = { version = "0.2", default-features = false, optional = true }
 
 [dev-dependencies]
-<<<<<<< HEAD
-sp-core = { version = "2.0.0", path = "../../primitives/core" }
-sp-storage = { version = "2.0.0", path = "../../primitives/storage" }
-sp-tracing = { version = "2.0.0", path = "../../primitives/tracing" }
-pallet-balances = { version = "2.0.0", path = "../balances" }
-pallet-timestamp = { version = "2.0.0", path = "../timestamp" }
-pallet-staking-reward-curve = { version = "2.0.0",  path = "../staking/reward-curve" }
-substrate-test-utils = { version = "2.0.0", path = "../../test-utils" }
-frame-benchmarking = { version = "2.0.0", path = "../benchmarking" }
-sp-election-providers = { version = "2.0.0", features = ["runtime-benchmarks"], path = "../../primitives/election-providers" }
-=======
 sp-storage = { version = "3.0.0", path = "../../primitives/storage" }
 sp-tracing = { version = "3.0.0", path = "../../primitives/tracing" }
 sp-core = { version = "3.0.0", path = "../../primitives/core" }
@@ -71,7 +44,6 @@
 substrate-test-utils = { version = "3.0.0", path = "../../test-utils" }
 frame-benchmarking = { version = "3.1.0", path = "../benchmarking" }
 sp-election-providers = { version = "3.0.0", features = ["runtime-benchmarks"], path = "../../primitives/election-providers" }
->>>>>>> e5e8197f
 rand_chacha = { version = "0.2" }
 parking_lot = "0.11.1"
 hex = "0.4"
@@ -91,10 +63,7 @@
 	"frame-system/std",
 	"pallet-authorship/std",
 	"sp-application-crypto/std",
-<<<<<<< HEAD
-=======
 	"log/std",
->>>>>>> e5e8197f
 	"sp-election-providers/std",
 ]
 runtime-benchmarks = [
