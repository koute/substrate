--- conflicted
+++ resolved
@@ -127,97 +127,6 @@
 }
 
 benchmarks! {
-<<<<<<< HEAD
-	on_initialize_periodic_named_resolved {
-		let s in 0 .. T::MaxScheduledPerBlock::get();
-		let when = BLOCK_NUMBER.into();
-		fill_schedule::<T>(when, s, true, true, Some(true))?;
-	}: { Scheduler::<T>::on_initialize(BLOCK_NUMBER.into()); }
-	verify {
-		assert_eq!(System::<T>::event_count(), s * 2);
-		for i in 0..s {
-			assert_eq!(Agenda::<T>::get(when + (i + 100).into()).len(), 1 as usize);
-		}
-	}
-
-	on_initialize_named_resolved {
-		let s in 0 .. T::MaxScheduledPerBlock::get();
-		let when = BLOCK_NUMBER.into();
-		fill_schedule::<T>(when, s, false, true, Some(true))?;
-	}: { Scheduler::<T>::on_initialize(BLOCK_NUMBER.into()); }
-	verify {
-		assert_eq!(System::<T>::event_count(), s * 2);
-		assert!(Agenda::<T>::iter().count() == 0);
-	}
-
-	on_initialize_periodic_resolved {
-		let s in 0 .. T::MaxScheduledPerBlock::get();
-		let when = BLOCK_NUMBER.into();
-		fill_schedule::<T>(when, s, true, false, Some(true))?;
-	}: { Scheduler::<T>::on_initialize(BLOCK_NUMBER.into()); }
-	verify {
-		assert_eq!(System::<T>::event_count(), s * 2);
-		for i in 0..s {
-			assert_eq!(Agenda::<T>::get(when + (i + 100).into()).len(), 1 as usize);
-		}
-	}
-
-	on_initialize_resolved {
-		let s in 0 .. T::MaxScheduledPerBlock::get();
-		let when = BLOCK_NUMBER.into();
-		fill_schedule::<T>(when, s, false, false, Some(true))?;
-	}: { Scheduler::<T>::on_initialize(BLOCK_NUMBER.into()); }
-	verify {
-		assert_eq!(System::<T>::event_count(), s * 2);
-		assert!(Agenda::<T>::iter().count() == 0);
-	}
-
-	on_initialize_named_aborted {
-		let s in 0 .. T::MaxScheduledPerBlock::get();
-		let when = BLOCK_NUMBER.into();
-		fill_schedule::<T>(when, s, false, true, None)?;
-	}: { Scheduler::<T>::on_initialize(BLOCK_NUMBER.into()); }
-	verify {
-		assert_eq!(System::<T>::event_count(), 0);
-		if let Some(delay) = T::NoPreimagePostponement::get() {
-			assert_eq!(Agenda::<T>::get(when + delay).len(), s as usize);
-		} else {
-			assert!(Agenda::<T>::iter().count() == 0);
-		}
-	}
-
-	on_initialize_aborted {
-		let s in 0 .. T::MaxScheduledPerBlock::get();
-		let when = BLOCK_NUMBER.into();
-		fill_schedule::<T>(when, s, false, false, None)?;
-	}: { Scheduler::<T>::on_initialize(BLOCK_NUMBER.into()); }
-	verify {
-		assert_eq!(System::<T>::event_count(), 0);
-		if let Some(delay) = T::NoPreimagePostponement::get() {
-			assert_eq!(Agenda::<T>::get(when + delay).len(), s as usize);
-		} else {
-			assert!(Agenda::<T>::iter().count() == 0);
-		}
-	}
-
-	on_initialize_periodic_named {
-		let s in 0 .. T::MaxScheduledPerBlock::get();
-		let when = BLOCK_NUMBER.into();
-		fill_schedule::<T>(when, s, true, true, Some(false))?;
-	}: { Scheduler::<T>::on_initialize(BLOCK_NUMBER.into()); }
-	verify {
-		assert_eq!(System::<T>::event_count(), s);
-		for i in 0..s {
-			assert_eq!(Agenda::<T>::get(when + (i + 100).into()).len(), 1 as usize);
-		}
-	}
-
-	on_initialize_periodic {
-		let s in 0 .. T::MaxScheduledPerBlock::get();
-		let when = BLOCK_NUMBER.into();
-		fill_schedule::<T>(when, s, true, false, Some(false))?;
-	}: { Scheduler::<T>::on_initialize(when); }
-=======
 	// `service_agendas` when no work is done.
 	service_agendas_base {
 		let now = T::BlockNumber::from(BLOCK_NUMBER);
@@ -298,27 +207,9 @@
 	}: {
 		assert!(Scheduler::<T>::execute_dispatch(&mut counter, origin, call).is_ok());
 	}
->>>>>>> fc67cbb6
-	verify {
-	}
-
-<<<<<<< HEAD
-	on_initialize_named {
-		let s in 0 .. T::MaxScheduledPerBlock::get();
-		let when = BLOCK_NUMBER.into();
-		fill_schedule::<T>(when, s, false, true, Some(false))?;
-	}: { Scheduler::<T>::on_initialize(BLOCK_NUMBER.into()); }
-	verify {
-		assert_eq!(System::<T>::event_count(), s);
-		assert!(Agenda::<T>::iter().count() == 0);
-	}
-
-	on_initialize {
-		let s in 0 .. T::MaxScheduledPerBlock::get();
-		let when = BLOCK_NUMBER.into();
-		fill_schedule::<T>(when, s, false, false, Some(false))?;
-	}: { Scheduler::<T>::on_initialize(BLOCK_NUMBER.into()); }
-=======
+	verify {
+	}
+
 	// `execute_dispatch` when the origin is not `Signed`, not counting the dispatable's weight.
 	execute_dispatch_unsigned {
 		let mut counter = WeightCounter { used: Weight::zero(), limit: Weight::MAX };
@@ -327,7 +218,6 @@
 	}: {
 		assert!(Scheduler::<T>::execute_dispatch(&mut counter, origin, call).is_ok());
 	}
->>>>>>> fc67cbb6
 	verify {
 	}
 
