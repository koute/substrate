--- conflicted
+++ resolved
@@ -753,11 +753,7 @@
 				header: Header {
 					parent_hash: [69u8; 32].into(),
 					number: 1,
-<<<<<<< HEAD
 					state_root: hex!("c1cd5012c0aed5dd9853d5a1ae6d3a6a46f0e782221612e8ec9d316eae601831").into(),
-=======
-					state_root: hex!("6a3ad91caba5b8ac15c325a36d7568adf6a7e49321865de7527b851d870343d4").into(),
->>>>>>> be8fd058
 					extrinsics_root: hex!("03170a2e7597b7b7e3d84c05391d139a62b157e78786d8c082f29dcf4c111314").into(),
 					digest: Digest { logs: vec![], },
 				},
