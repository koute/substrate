// This file is part of Substrate.

// Copyright (C) 2021 Parity Technologies (UK) Ltd.
// SPDX-License-Identifier: GPL-3.0-or-later WITH Classpath-exception-2.0

// This program is free software: you can redistribute it and/or modify
// it under the terms of the GNU General Public License as published by
// the Free Software Foundation, either version 3 of the License, or
// (at your option) any later version.

// This program is distributed in the hope that it will be useful,
// but WITHOUT ANY WARRANTY; without even the implied warranty of
// MERCHANTABILITY or FITNESS FOR A PARTICULAR PURPOSE. See the
// GNU General Public License for more details.

// You should have received a copy of the GNU General Public License
// along with this program. If not, see <https://www.gnu.org/licenses/>.

//! # WASM substitutes

use parking_lot::RwLock;
use sc_client_api::backend;
use sc_executor::RuntimeInfo;
use sp_blockchain::{HeaderBackend, Result};
use sp_core::traits::{FetchRuntimeCode, RuntimeCode};
use sp_runtime::{
	generic::BlockId,
	traits::{Block as BlockT, NumberFor},
};
use sp_state_machine::BasicExternalities;
use sp_version::RuntimeVersion;
use std::{
	collections::{hash_map::DefaultHasher, HashMap},
	hash::Hasher as _,
	sync::Arc,
};

/// A wasm substitute for the on chain wasm.
#[derive(Debug)]
struct WasmSubstitute<Block: BlockT> {
	code: Vec<u8>,
	hash: Vec<u8>,
	/// The hash of the block from that on we should use the substitute.
	block_hash: Block::Hash,
	/// The block number of `block_hash`. If `None`, the block is still unknown.
	block_number: RwLock<Option<NumberFor<Block>>>,
}

impl<Block: BlockT> WasmSubstitute<Block> {
	fn new(
		code: Vec<u8>,
		block_hash: Block::Hash,
		backend: &impl backend::Backend<Block>,
	) -> Result<Self> {
		let block_number = RwLock::new(backend.blockchain().number(block_hash)?);
		let hash = make_hash(&code);
		Ok(Self { code, hash, block_hash, block_number })
	}

	fn runtime_code(&self, heap_pages: Option<u64>) -> RuntimeCode {
<<<<<<< HEAD
		RuntimeCode {
			code_fetcher: self,
			hash: self.hash.clone(),
			heap_pages,
			context: sp_core::traits::CodeContext::Consensus,
		}
=======
		RuntimeCode { code_fetcher: self, hash: self.hash.clone(), heap_pages }
>>>>>>> 8313e30a
	}

	/// Returns `true` when the substitute matches for the given `block_id`.
	fn matches(&self, block_id: &BlockId<Block>, backend: &impl backend::Backend<Block>) -> bool {
		let block_number = *self.block_number.read();
		let block_number = if let Some(block_number) = block_number {
			block_number
		} else {
			let block_number = match backend.blockchain().number(self.block_hash) {
				Ok(Some(n)) => n,
				// still unknown
				Ok(None) => return false,
				Err(e) => {
					log::debug!(
						target: "wasm_substitutes",
						"Failed to get block number for block hash {:?}: {:?}",
						self.block_hash,
						e,
					);
					return false
				},
			};
			*self.block_number.write() = Some(block_number);
			block_number
		};

		let requested_block_number =
			backend.blockchain().block_number_from_id(&block_id).ok().flatten();

		Some(block_number) <= requested_block_number
	}
}

/// Make a hash out of a byte string using the default rust hasher
fn make_hash<K: std::hash::Hash + ?Sized>(val: &K) -> Vec<u8> {
	let mut state = DefaultHasher::new();
	val.hash(&mut state);
	state.finish().to_le_bytes().to_vec()
}

impl<Block: BlockT> FetchRuntimeCode for WasmSubstitute<Block> {
	fn fetch_runtime_code<'a>(&'a self) -> Option<std::borrow::Cow<'a, [u8]>> {
		Some(self.code.as_slice().into())
	}
}

#[derive(Debug, thiserror::Error)]
#[allow(missing_docs)]
pub enum WasmSubstituteError {
	#[error("Failed to get runtime version: {0}")]
	VersionInvalid(String),
}

impl From<WasmSubstituteError> for sp_blockchain::Error {
	fn from(err: WasmSubstituteError) -> Self {
		Self::Application(Box::new(err))
	}
}

/// Substitutes the on-chain wasm with some hard coded blobs.
#[derive(Debug)]
pub struct WasmSubstitutes<Block: BlockT, Executor, Backend> {
	/// spec_version -> WasmSubstitute
	substitutes: Arc<HashMap<u32, WasmSubstitute<Block>>>,
	executor: Executor,
	backend: Arc<Backend>,
}

impl<Block: BlockT, Executor: Clone, Backend> Clone for WasmSubstitutes<Block, Executor, Backend> {
	fn clone(&self) -> Self {
		Self {
			substitutes: self.substitutes.clone(),
			executor: self.executor.clone(),
			backend: self.backend.clone(),
		}
	}
}

impl<Executor, Backend, Block> WasmSubstitutes<Block, Executor, Backend>
where
	Executor: RuntimeInfo + Clone + 'static,
	Backend: backend::Backend<Block>,
	Block: BlockT,
{
	/// Create a new instance.
	pub fn new(
		substitutes: HashMap<Block::Hash, Vec<u8>>,
		executor: Executor,
		backend: Arc<Backend>,
	) -> Result<Self> {
		let substitutes = substitutes
			.into_iter()
			.map(|(parent_block_hash, code)| {
				let substitute = WasmSubstitute::new(code, parent_block_hash, &*backend)?;
				let version = Self::runtime_version(&executor, &substitute)?;
				Ok((version.spec_version, substitute))
			})
			.collect::<Result<HashMap<_, _>>>()?;

		Ok(Self { executor, substitutes: Arc::new(substitutes), backend })
	}

	/// Get a substitute.
	///
	/// Returns `None` if there isn't any substitute required.
	pub fn get(
		&self,
		spec: u32,
		pages: Option<u64>,
		block_id: &BlockId<Block>,
	) -> Option<RuntimeCode<'_>> {
		let s = self.substitutes.get(&spec)?;
		s.matches(block_id, &*self.backend).then(|| s.runtime_code(pages))
	}

	fn runtime_version(
		executor: &Executor,
		code: &WasmSubstitute<Block>,
	) -> Result<RuntimeVersion> {
		let mut ext = BasicExternalities::default();
		executor
			.runtime_version(&mut ext, &code.runtime_code(None))
			.map_err(|e| WasmSubstituteError::VersionInvalid(format!("{:?}", e)).into())
	}
}<|MERGE_RESOLUTION|>--- conflicted
+++ resolved
@@ -58,16 +58,12 @@
 	}
 
 	fn runtime_code(&self, heap_pages: Option<u64>) -> RuntimeCode {
-<<<<<<< HEAD
 		RuntimeCode {
 			code_fetcher: self,
 			hash: self.hash.clone(),
 			heap_pages,
 			context: sp_core::traits::CodeContext::Consensus,
 		}
-=======
-		RuntimeCode { code_fetcher: self, hash: self.hash.clone(), heap_pages }
->>>>>>> 8313e30a
 	}
 
 	/// Returns `true` when the substitute matches for the given `block_id`.
